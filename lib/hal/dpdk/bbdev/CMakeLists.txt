#
# Copyright 2021-2024 Software Radio Systems Limited
#
# This file is part of srsRAN
#
# srsRAN is free software: you can redistribute it and/or modify
# it under the terms of the GNU Affero General Public License as
# published by the Free Software Foundation, either version 3 of
# the License, or (at your option) any later version.
#
# srsRAN is distributed in the hope that it will be useful,
# but WITHOUT ANY WARRANTY; without even the implied warranty of
# MERCHANTABILITY or FITNESS FOR A PARTICULAR PURPOSE. See the
# GNU Affero General Public License for more details.
#
# A copy of the GNU Affero General Public License can be found in
# the LICENSE file in the top-level directory of this distribution
# and at http://www.gnu.org/licenses/.
#
<<<<<<< HEAD
=======

set(SOURCES 
  bbdev_acc.cpp
  bbdev_acc_factory.cpp
  bbdev.cpp
  bbdev_op_pool_factory.cpp
  ldpc/bbdev_ldpc_decoder.cpp
)
>>>>>>> eb62d6e9

add_library(hal_bbdev STATIC ${SOURCES})
target_compile_options(hal_bbdev PRIVATE ${DPDK_CFLAGS})
target_link_libraries(hal_bbdev srslog ${DPDK_LIBRARIES})<|MERGE_RESOLUTION|>--- conflicted
+++ resolved
@@ -17,8 +17,6 @@
 # the LICENSE file in the top-level directory of this distribution
 # and at http://www.gnu.org/licenses/.
 #
-<<<<<<< HEAD
-=======
 
 set(SOURCES 
   bbdev_acc.cpp
@@ -27,7 +25,6 @@
   bbdev_op_pool_factory.cpp
   ldpc/bbdev_ldpc_decoder.cpp
 )
->>>>>>> eb62d6e9
 
 add_library(hal_bbdev STATIC ${SOURCES})
 target_compile_options(hal_bbdev PRIVATE ${DPDK_CFLAGS})
