--- conflicted
+++ resolved
@@ -1,8 +1,4 @@
 /*
-<<<<<<< HEAD
-=======
- * Copyright 2021-2023 Software Radio Systems Limited
->>>>>>> f893a6c0
  *
  * Copyright 2021-2023 Software Radio Systems Limited
  *
