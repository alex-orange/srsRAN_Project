--- conflicted
+++ resolved
@@ -1,7 +1,6 @@
 #
 # Copyright 2021-2024 Software Radio Systems Limited
 #
-<<<<<<< HEAD
 # This file is part of srsRAN
 #
 # srsRAN is free software: you can redistribute it and/or modify
@@ -18,11 +17,6 @@
 # the LICENSE file in the top-level directory of this distribution
 # and at http://www.gnu.org/licenses/.
 #
-=======
-# By using this file, you agree to the terms and conditions set
-# forth in the LICENSE file which can be found at the top level of
-# the distribution.
-#
 
 # campaign_filename: path to Viavi campaign file
 # test_name: name of test in Viavi campaign file
@@ -36,7 +30,6 @@
 # expected_ul_bitrate: pass/fail criteria, expected uplink bitrate in bps
 # fail_if_kos: fail if KPIs are out of spec
 # warning_as_errors: treat warnings as errors
->>>>>>> 0f4830fd
 
 campaign_filename: &campaign_filename "C:\\ci\\CI 4x4 ORAN-FH-complete.xml"
 gnb_extra_commands: &gnb_extra_commands ""
