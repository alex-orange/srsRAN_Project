#
# Copyright 2021-2024 Software Radio Systems Limited
#
# This file is part of srsRAN
#
# srsRAN is free software: you can redistribute it and/or modify
# it under the terms of the GNU Affero General Public License as
# published by the Free Software Foundation, either version 3 of
# the License, or (at your option) any later version.
#
# srsRAN is distributed in the hope that it will be useful,
# but WITHOUT ANY WARRANTY; without even the implied warranty of
# MERCHANTABILITY or FITNESS FOR A PARTICULAR PURPOSE. See the
# GNU Affero General Public License for more details.
#
# A copy of the GNU Affero General Public License can be found in
# the LICENSE file in the top-level directory of this distribution
# and at http://www.gnu.org/licenses/.
#
<<<<<<< HEAD
=======

set_directory_properties(PROPERTIES LABELS "cu_cp")
>>>>>>> eb62d6e9

include_directories(../../..)

add_subdirectory(cell_meas_manager)
add_subdirectory(du_processor)
add_subdirectory(cu_up_processor)
add_subdirectory(ue_manager)
add_subdirectory(up_resource_manager)
add_subdirectory(mobility)

add_library(cu_cp_test_helpers cu_cp_test_helpers.cpp du_processor_test_messages.cpp test_helpers.cpp)
target_include_directories(cu_cp_test_helpers PRIVATE ${CMAKE_SOURCE_DIR})
target_link_libraries(cu_cp_test_helpers srsran_cu_cp srsran_support srslog f1ap_test_helpers e1ap_test_helpers f1ap_asn1 ngap_asn1 e1ap_asn1)

add_executable(cu_cp_test cu_cp_test.cpp)
target_link_libraries(cu_cp_test cu_cp_test_helpers f1ap_cu_test_helpers ngap_test_helpers rrc_ue_test_helpers srsran_cu_cp srsran_support srslog f1ap_asn1 ngap_asn1 gtest gtest_main)
target_include_directories(cu_cp_test PRIVATE ${CMAKE_SOURCE_DIR})
gtest_discover_tests(cu_cp_test)

add_executable(cu_cp_config_test cu_cp_config_test.cpp)
target_link_libraries(cu_cp_config_test cu_cp_test_helpers srsran_cu_cp gtest gtest_main)
target_include_directories(cu_cp_config_test PRIVATE ${CMAKE_SOURCE_DIR})
gtest_discover_tests(cu_cp_config_test)<|MERGE_RESOLUTION|>--- conflicted
+++ resolved
@@ -17,11 +17,8 @@
 # the LICENSE file in the top-level directory of this distribution
 # and at http://www.gnu.org/licenses/.
 #
-<<<<<<< HEAD
-=======
 
 set_directory_properties(PROPERTIES LABELS "cu_cp")
->>>>>>> eb62d6e9
 
 include_directories(../../..)
 
